--- conflicted
+++ resolved
@@ -124,11 +124,7 @@
 }
 
 #[derive(Clone,Debug,Default,PartialEq)]
-<<<<<<< HEAD
-pub struct BasicQosOption {
-=======
 pub struct BasicQosOptions {
->>>>>>> c4282a92
   pub prefetch_size:  u32,
   pub prefetch_count: u16,
   pub global:         bool,
@@ -267,13 +263,8 @@
     }
 
     /// specifies quality of service for a channel
-<<<<<<< HEAD
-    pub fn basic_qos(&self, options: &BasicQosOption) -> Box<Future<Item = (), Error = io::Error>> {
-        self.run_on_locked_transport("basic_qos", "Could not setup qos", |mut transport| {
-=======
     pub fn basic_qos(&self, options: &BasicQosOptions) -> Box<Future<Item = (), Error = io::Error> + Send> {
         self.run_on_locked_transport("basic_qos", "Could not setup qos", |transport| {
->>>>>>> c4282a92
             transport.conn.basic_qos(self.id, options.prefetch_size, options.prefetch_count, options.global).map(|_| None)
         })
     }
